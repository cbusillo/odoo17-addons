import base64
import re
import shutil
import tempfile
import zipfile
from datetime import datetime
from io import BytesIO
from pathlib import Path
from typing import Any, Self

import qrcode  # type: ignore
from odoo import _, api, fields, models
from odoo.exceptions import ValidationError, UserError

from ..mixins.label import LabelMixin
from ..utils import constants


class Motor(models.Model, LabelMixin):
    _name = "motor"
    _description = "Motor Information"
    _order = "id desc"

    # Basic Info
    active = fields.Boolean(default=True)
    motor_number = fields.Char()
    location = fields.Char()
    technician = fields.Many2one(
        "res.users",
        string="Tech Name",
        domain="['|', ('id', '=', technician), '&', ('is_technician', '=', True), ('active', '=', True)]",
        ondelete="restrict",
    )
    manufacturer = fields.Many2one("product.manufacturer", domain="[('is_motor_manufacturer', '=', True)]")
    horsepower = fields.Float(digits=(3, 1), string="HP")
    horsepower_formatted = fields.Char(compute="_compute_horsepower_formatted")
    stroke = fields.Many2one("motor.stroke")
    configuration = fields.Many2one("motor.configuration")
    model = fields.Char()
    sub_model = fields.Char()
    serial_number = fields.Char()

    @api.model
    def _get_years(self) -> list[tuple[str, str]]:
        return [(str(year), str(year)) for year in range(fields.Date.today().year + 1, 1960, -1)]

    year = fields.Selection(_get_years, string="Model Year")
    hours = fields.Float(compute="_compute_hours")
    shaft_length = fields.Char(compute="_compute_shaft_length")
    color = fields.Many2one("product.color", domain="[('applicable_tags.name', '=', 'Motors')]")
    cost = fields.Float()

    is_tag_readable = fields.Selection(constants.YES_NO_SELECTION, default=constants.YES)
    notes = fields.Text()
    has_notes = fields.Boolean(compute="_compute_has_notes", store=True)
    images = fields.One2many("motor.image", "motor")
    image_count = fields.Integer(compute="_compute_image_count")
    image_icon = fields.Binary(compute="_compute_icon", store=True)
    parts = fields.One2many("motor.part", "motor")
    missing_parts = fields.One2many("motor.part", "motor", domain=[("is_missing", "=", True)])
    missing_parts_names = fields.Char(compute="_compute_missing_parts_names", store=True)
    tests = fields.One2many("motor.test", "motor")
    test_sections = fields.One2many("motor.test.section", "motor")
    basic_tests = fields.One2many("motor.test", "motor", domain=[("template.stage", "=", "basic")])
    extended_tests = fields.One2many("motor.test", "motor", domain=[("template.stage", "=", "extended")])

    cylinders = fields.One2many("motor.cylinder", "motor")

    compression_formatted_html = fields.Html(compute="_compute_compression_formatted_html")
    hide_compression_page = fields.Boolean(compute="_compute_hide_compression_page", store=True)
    products = fields.One2many("motor.product", "motor")

    stage = fields.Selection(constants.MOTOR_STAGE_SELECTION, default="basic_info", required=True)

    @api.model_create_multi
    def create(self, vals_list: list[dict]) -> Self:
        vals_list = [self._sanitize_vals(vals) for vals in vals_list]

        motors = super().create(vals_list)
        for motor in motors:
            if motor.id > 999999:
                raise ValidationError(_("Motor number cannot exceed 999999."))
            motor.motor_number = f"M-{str(motor.id).zfill(6)}"
            motor._create_default_images(motor)
            motor._compute_compression()
            motor._create_motor_parts()
            motor._create_motor_tests()

        return motors

    def write(self, vals) -> Self:
        if self.env.context.get("_stage_updating"):
            return super().write(vals)
        vals = self._sanitize_vals(vals)

        result = super().write(vals)
        if "configuration" in vals:
            self._compute_compression()
        for motor in self.with_context(_stage_updating=True):
            motor._update_stage()
        return result

    def _compute_image_count(self) -> None:
        for motor in self:
            motor.image_count = len([image for image in motor.images if image.image_1920])

    def _compute_compression_formatted_html(self) -> None:
        for motor in self:
            lines = [f"Cylinder: {c.cylinder_number} Compression: {c.compression_psi} PSI" for c in motor.cylinders]
            motor.compression_formatted_html = "<br/>".join(lines)

    def _compute_missing_parts_names(self) -> None:
        for motor in self:
            missing_parts_names = ", ".join(part.name for part in motor.missing_parts if part.name)
            motor.missing_parts_names = missing_parts_names

    def _compute_shaft_length(self) -> None:
        for motor in self:
            shaft_length = motor.tests.filtered(
                lambda t: "shaft" in t.template.name.lower() and "length" in t.template.name.lower()
            )
            motor.shaft_length = shaft_length.selection_result if shaft_length else ""

    def _compute_hours(self) -> None:
        for motor in self:
            hours = motor.tests.filtered(
                lambda t: "engine" in t.template.name.lower() and "hours" in t.template.name.lower()
            )
            motor.hours = hours.numeric_result if hours else 0

    @api.depends("notes")
    def _compute_has_notes(self) -> None:
        for motor in self:
            motor.has_notes = bool(motor.notes)

    @api.depends("images")
    def _compute_icon(self) -> None:
        for motor in self:
            motor.image_icon = motor.images[0].image_128 if motor.images else False

    @api.depends("horsepower")
    def _compute_horsepower_formatted(self) -> None:
        for motor in self:
            motor.horsepower_formatted = motor.get_horsepower_formatted()

    @api.depends("motor_number", "manufacturer", "model", "year", "serial_number", "horsepower")
    def _compute_display_name(self) -> None:
        for motor in self:
            serial_number = f" - {motor.serial_number}" if motor.serial_number else None

            name_parts = [
                motor.motor_number,
                motor.year,
                motor.manufacturer.name,
                motor.get_horsepower_formatted(),
                motor.model,
                serial_number,
            ]
            name = " ".join(part for part in name_parts if part)

            if name:
                motor.display_name = name
            else:
                motor.display_name = "New Motor"

    @api.depends("parts.is_missing", "parts.template.hide_compression_page")
    def _compute_hide_compression_page(self) -> None:
        for motor in self:
            hide_parts = motor.parts.filtered(lambda p: p.is_missing and p.template.hide_compression_page)
            motor.hide_compression_page = bool(hide_parts)

    def generate_qr_code(self) -> str:
        qr_code = qrcode.QRCode(
            version=1,
            error_correction=qrcode.constants.ERROR_CORRECT_H,
            box_size=20,
        )
        qr_code.add_data(self.motor_number)
        qr_code.make()

        qr_image = qr_code.make_image(fill_color="black", back_color="white")

        with BytesIO() as qr_image_buffer:
            qr_image.save(qr_image_buffer)
            qr_image_base64 = base64.b64encode(qr_image_buffer.getvalue()).decode()

        return qr_image_base64

    def get_horsepower_formatted(self) -> str:
        if not self.horsepower:
            return ""

        if self.horsepower.is_integer():
            return f"{int(self.horsepower)} HP"
        else:
            return f"{self.horsepower} HP"

    @api.constrains("horsepower")
    def _check_horsepower(self) -> None:
        for motor in self:
            if not isinstance(motor.horsepower, float) or (motor.horsepower and not (0.0 <= motor.horsepower <= 600.0)):
                raise ValidationError(_("Horsepower must be between 1 and 600."))

    @api.constrains("location")
    def _check_unique_location(self) -> None:
        for motor in self:
            if not motor.location:
                continue
            existing_motor = self.search([("location", "=", motor.location), ("id", "!=", motor.id)], limit=1)
            if existing_motor:
                raise ValidationError(
                    _(f"Motor {existing_motor.motor_number} with location '{motor.location}' already exists.")
                )

    @staticmethod
    def _sanitize_vals(vals: dict[str, Any]) -> dict[str, Any]:
        if "year" in vals and vals["year"]:
            vals["year"] = "".join(char for char in vals["year"] if char.isdigit())
        if "model" in vals and vals["model"]:
            vals["model"] = vals["model"].upper()
        if "serial_number" in vals and vals["serial_number"]:
            vals["serial_number"] = vals["serial_number"].upper()
        return vals

    def _create_motor_tests(self) -> None:
        test_templates = self.env["motor.test.template"].search([])
        test_vals = []
        for template in test_templates:
            test_vals.append(
                {
                    "motor": self.id,
                    "template": template.id,
                }
            )
        if test_vals:
            self.env["motor.test"].create(test_vals)

    def _create_motor_parts(self) -> None:
        part_templates = self.env["motor.part.template"].search([])
        part_vals = []
        for template in part_templates:
            part_vals.append(
                {
                    "motor": self.id,
                    "template": template.id,
                }
            )
        if part_vals:
            self.env["motor.part"].create(part_vals)

    def create_motor_products(self) -> None:
        product_templates = self.env["motor.product.template"].search([])
        current_product_ids = set(self.products.ids)  # Existing product IDs related to this motor

        for product_template in product_templates:
            if product_template.stroke and self.stroke not in product_template.stroke:
                continue
            if product_template.configuration and self.configuration not in product_template.configuration:
                continue
            if product_template.manufacturers and self.manufacturer not in product_template.manufacturers:
                continue

            excluded_parts_ids = product_template.excluded_parts.mapped("id")
            if set(self.parts.mapped("template.id")) & set(excluded_parts_ids):
                continue

            excluded_tests_ids = product_template.excluded_tests.mapped("id")
            if set(self.tests.mapped("template.id")) & set(excluded_tests_ids):
                continue

            existing_product = self.products.filtered(lambda p: p.template == product_template)

            if existing_product:
                current_product_ids.discard(existing_product.id)
            else:
                condition_id = self.env.ref("product_connect.product_condition_used").id
                self.products.create(
                    {
                        "motor": self.id,
                        "template": product_template.id,
                        "qty_available": product_template.qty_available or 1,
                        "bin": product_template.bin,
                        "weight": product_template.weight,
                        "condition": condition_id,
                        "manufacturer": self.manufacturer.id,
                    }
                )

        if current_product_ids:
            self.products.filtered(lambda p: p.id in current_product_ids).unlink()

    def _get_cylinder_count(self) -> int:
        match = re.search(r"\d+", self.configuration.name)
        if match:
            return int(match.group())
        return 0

    def _compute_compression(self) -> None:
        for motor in self:

            desired_cylinders = motor._get_cylinder_count()
            current_cylinders = motor.cylinders.mapped("cylinder_number")

            excessive_cylinders = motor.cylinders.filtered(lambda x: x.cylinder_number > desired_cylinders)
            if excessive_cylinders:
                excessive_cylinders.unlink()

            # Add missing cylinders
            existing_cylinder_numbers = set(current_cylinders)
            for i in range(1, desired_cylinders + 1):
                if i not in existing_cylinder_numbers:
                    self.cylinders.create(
                        {
                            "motor": motor.id,
                            "cylinder_number": i,
                            "compression_psi": 0,
                        }
                    )

    def _create_default_images(self, motor: Self) -> None:
        image_names = constants.MOTOR_IMAGE_NAME_AND_ORDER
        for name in image_names:
            self.images.create(
                {
                    "motor": motor.id,
                    "name": name,
                }
            )

    def _update_stage(self) -> None:
        stages_with_required_fields = {
            "basic_testing": [
                "motor_number",
                "manufacturer",
                "stroke",
                "configuration",
                "color",
            ],
            "extended_testing": [
                # "engine_ecu_hours",
                # "shaft_length",
                # "compression_numbers",
                # "fuel_pump_status",
                # "trim_tilt_unit_status",
                # "lower_unit_fluid_condition",
                # "lower_unit_pressure_status",
            ],
            "finalization": [
                # "lower_unit_gear_engages_when_removed",
            ],
        }

        for stage, stage_fields in stages_with_required_fields.items():
            if all(getattr(self, f, None) for f in stage_fields):
                self.stage = stage
            else:
                break

    def download_zip_of_images(self) -> dict[str, str]:
        temp_path = Path(tempfile.mkdtemp())
        zip_path = temp_path / f"{self.motor_number} {datetime.now().strftime('%Y-%m-%d %H-%M')}.zip"
        with zipfile.ZipFile(zip_path, "w") as zip_file:
            for motor in self:
                for image in motor.images:
                    if not image.image_1920:
                        continue
                    filename = f"{motor.motor_number} {image.name}.jpg"
                    file_path = temp_path / filename
                    with open(file_path, "wb") as image_file:
                        image_file.write(base64.b64decode(image.image_1920))
                    zip_file.write(file_path, filename)
                    file_path.unlink()

        with open(zip_path, "rb") as zip_file:
            zip_data = base64.b64encode(zip_file.read())

        attachment = self.env["ir.attachment"].create(
            {
                "name": zip_path.name,
                "datas": zip_data,
                "type": "binary",
                "mimetype": "application/zip",
            }
        )

        download_url = f"/web/binary/download_single?attachment_id={attachment.id}"
        shutil.rmtree(temp_path)

        return {
            "type": "ir.actions.act_url",
            "url": download_url,
            "target": "self",
        }

    def apply_cost(self) -> None:
        products = self.products.filtered(lambda p: p.is_listable and p.qty_available > 0)
        total_price = sum(record.list_price * record.qty_available for record in products)

        for product in products:
            cost_proportion = (product.list_price * product.qty_available) / total_price if total_price else 0
<<<<<<< HEAD
            product.standard_price = cost_proportion * self.cost
=======
            product.standard_price = (cost_proportion * self.cost) / product.qty_available
>>>>>>> 57065579

    def import_to_products(self) -> None:
        products_to_import = self.products.filtered(
            lambda p: p.is_listable and p.qty_available > 0 and p.list_price and p.standard_price
        )
        if not products_to_import:
            raise UserError(_("No products to import."))

        products_to_import.import_to_products()

    def print_motor_product_labels(self) -> None:
        products = self.products.filtered(lambda p: p.is_listable and p.qty_available > 0)
        if not products:
            raise UserError(_("No products to print labels for."))

        products.print_product_labels(print_quantity=True)

    def print_motor_pull_list(self) -> None:
        products = self.products.filtered(lambda p: p.is_listable and p.qty_available > 0)
        if not products:
            raise UserError(_("No products to print pull list for."))

        report_name = "product_connect.report_motorproductpulllist"
        report_object = self.env["ir.actions.report"]._get_report_from_name(report_name)
        pdf_data, _ = report_object._render_qweb_pdf(report_name, res_ids=products.ids)

        self._print_labels(pdf_data, odoo_job_type="pull_list", job_name="Motor Pull List", copies=2)<|MERGE_RESOLUTION|>--- conflicted
+++ resolved
@@ -398,11 +398,7 @@
 
         for product in products:
             cost_proportion = (product.list_price * product.qty_available) / total_price if total_price else 0
-<<<<<<< HEAD
-            product.standard_price = cost_proportion * self.cost
-=======
             product.standard_price = (cost_proportion * self.cost) / product.qty_available
->>>>>>> 57065579
 
     def import_to_products(self) -> None:
         products_to_import = self.products.filtered(
