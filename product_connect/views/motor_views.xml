--- conflicted
+++ resolved
@@ -6,18 +6,14 @@
         <field name="arch" type="xml">
             <tree string="Motors List">
                 <field name="motor_number" string="Motor"/>
-<<<<<<< HEAD
-                <field name="create_date"/>
-=======
                 <field name="technician" optional="hide"/>
->>>>>>> 7f5c9f9d
+                <field name="create_date" optional="show"/>
                 <field name="manufacturer" string="Manu"/>
                 <field name="horsepower"/>
                 <field name="model"/>
                 <field name="serial_number" string="Serial"/>
                 <field name="year"/>
                 <field name="color"/>
-                <field name="technician"/>
                 <field name="cost" widget="float_factor"/>
             </tree>
         </field>
