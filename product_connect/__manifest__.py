# -*- coding: utf-8 -*-
{
    "name": "Product Connect Module",
<<<<<<< HEAD
    "version": "17.0.2.9",
=======
    "version": "17.0.3.1",
>>>>>>> 216f51cf
    "category": "Industries",
    "author": "Chris Busillo",
    "company": "Shiny Computers",
    "website": "https://www.shinycomputers.com",
    "depends": [
        "base",
        "product",
        "web",
        "website_sale",
        "base_automation",
        "stock",
        "mail",
        "project",
    ],
    "description": "Module to scrape websites for model data.",
    "data": [
        "data/motor_test_section_data.xml",  # motor data order is important (relations)
        "data/motor_test_selection_data.xml",
        "data/motor_test_template_data.xml",
        "data/motor_part_template_data.xml",
        "data/motor_stat_data.xml",
        "data/motor_product_template_data.xml",
        "data/res_config_data.xml",
        "report/motor_reports.xml",
        "report/product_reports.xml",
        "views/motor_views.xml",  # motor_views needs to be loaded first (menu parent)
        "views/motor_part_template_views.xml",
        "views/motor_product_template_views.xml",
        "views/motor_test_template_views.xml",
        "views/motor_test_selection_views.xml",
        "views/motor_test_section_views.xml",
        "views/printnode_interface_views.xml",
        "views/product_color_views.xml",
        "views/product_import_views.xml",
        "views/product_import_wizard.xml",
        "views/product_product_views.xml",
        "views/product_template_views.xml",
        "views/product_manufacturer_views.xml",
        "views/project_task_views.xml",
        "views/res_users_views.xml",
        "security/ir.model.access.csv",
    ],
    "assets": {
        "web.assets_backend": [
            "product_connect/static/src/scss/*",
            "product_connect/static/src/js/*/*",
            "product_connect/static/src/xml/*",
        ],
    },
    "installable": True,
    "application": True,
    "license": "LGPL-3",
}<|MERGE_RESOLUTION|>--- conflicted
+++ resolved
@@ -1,11 +1,7 @@
 # -*- coding: utf-8 -*-
 {
     "name": "Product Connect Module",
-<<<<<<< HEAD
-    "version": "17.0.2.9",
-=======
     "version": "17.0.3.1",
->>>>>>> 216f51cf
     "category": "Industries",
     "author": "Chris Busillo",
     "company": "Shiny Computers",
